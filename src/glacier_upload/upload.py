# A tool to upload and manage archives in AWS Glacier Vaults.
# Copyright (C) 2016 Trapsilo P. Bumi tbumi@thpd.io
#
# This program is free software: you can redistribute it and/or modify
# it under the terms of the GNU General Public License as published by
# the Free Software Foundation, either version 3 of the License, or
# (at your option) any later version.
#
# This program is distributed in the hope that it will be useful,
# but WITHOUT ANY WARRANTY; without even the implied warranty of
# MERCHANTABILITY or FITNESS FOR A PARTICULAR PURPOSE.  See the
# GNU General Public License for more details.
#
# You should have received a copy of the GNU General Public License
# along with this program.  If not, see <http://www.gnu.org/licenses/>.

import concurrent.futures
import hashlib
import math
import os.path
import sys
import tarfile
import tempfile
import threading

import boto3
import click

MAX_UPLOAD_ATTEMPTS = 10  # 10 retries for each part before failing


<<<<<<< HEAD
def upload(vault_name, file_name, arc_desc, part_size, num_threads, upload_id):
    glacier = boto3.client("glacier")
=======

def upload(
    vault_name, file_name, region, arc_desc, part_size, num_threads, upload_id
):
    glacier = boto3.client("glacier", region)
>>>>>>> 1ca5fa7f

    if not math.log2(part_size).is_integer():
        raise ValueError("part-size must be a power of 2")
    if part_size < 1 or part_size > 4096:
<<<<<<< HEAD
        raise ValueError("part-size must be between 1 MB and 4096 MB")

    if len(file_name) > 1 or os.path.isdir(file_name[0]):
        click.echo("Consolidating files...")
=======
        raise ValueError(
            "part-size must be more than 1 MB " "and less than 4096 MB"
        )

    click.echo("Reading file...")
    if len(file_name) > 1 or os.path.isdir(file_name[0]):
        click.echo("Tarring file...")
>>>>>>> 1ca5fa7f
        file_to_upload = tempfile.TemporaryFile()
        tar = tarfile.open(fileobj=file_to_upload, mode="w:xz")
        for filename in file_name:
            tar.add(filename)
        tar.close()
<<<<<<< HEAD
        click.echo("Files consolidated.")
=======
        click.echo("File tarred.")
>>>>>>> 1ca5fa7f
    else:
        file_to_upload = open(file_name[0], mode="rb")
        click.echo("Opened single file.")

    part_size = part_size * 1024 * 1024

    file_size = file_to_upload.seek(0, 2)

    if file_size < 4096:
<<<<<<< HEAD
        click.echo("File size is less than 4 KB. Uploading in one request...")

        response = glacier.upload_archive(
            vaultName=vault_name, archiveDescription=arc_desc, body=file_to_upload
        )

        click.echo("Uploaded.")
        click.echo(f"Glacier tree hash: {response['checksum']}")
        click.echo(f"Location: {response['location']}")
        click.echo(f"Archive ID: {response['archiveId']}")
=======
        click.echo("File size is less than 4 MB. Uploading in one request...")

        response = glacier.upload_archive(
            vaultName=vault_name,
            archiveDescription=arc_desc,
            body=file_to_upload,
        )

        click.echo("Uploaded.")
        click.echo("Glacier tree hash: %s" % response["checksum"])
        click.echo("Location: %s" % response["location"])
        click.echo("Archive ID: %s" % response["archiveId"])
>>>>>>> 1ca5fa7f
        click.echo("Done.")
        file_to_upload.close()
        return

    # file_size > 4 KB, uploading in parts

    job_list = []
    list_of_checksums = []

    if upload_id is None:
        click.echo("Initiating multipart upload...")
        response = glacier.initiate_multipart_upload(
<<<<<<< HEAD
            vaultName=vault_name, archiveDescription=arc_desc, partSize=str(part_size)
=======
            vaultName=vault_name,
            archiveDescription=arc_desc,
            partSize=str(part_size),
>>>>>>> 1ca5fa7f
        )
        upload_id = response["uploadId"]

        for byte_pos in range(0, file_size, part_size):
            job_list.append(byte_pos)
            list_of_checksums.append(None)

        num_parts = len(job_list)
        click.echo(
<<<<<<< HEAD
            f"File size is {file_size:,} bytes. Will upload in {num_parts} parts."
        )
    else:
        click.echo(f"Resuming upload with id {upload_id}...")

        click.echo("Fetching already uploaded parts...")
        paginator = glacier.get_paginator("list_parts")
        response = paginator.paginate(vaultName=vault_name, uploadId=upload_id)
        parts = response["Parts"]
        part_size = response["PartSizeInBytes"]
=======
            "File size is {} bytes. Will upload in {} parts.".format(
                file_size, num_parts
            )
        )
    else:
        click.echo("Resuming upload...")

        click.echo("Fetching already uploaded parts...")
        response = glacier.list_parts(vaultName=vault_name, uploadId=upload_id)
        parts = response["Parts"]
        part_size = response["PartSizeInBytes"]
        while "Marker" in response:
            click.echo("Getting more parts...")
            response = glacier.list_parts(
                vaultName=vault_name,
                uploadId=upload_id,
                marker=response["Marker"],
            )
            parts.extend(response["Parts"])
>>>>>>> 1ca5fa7f

        for byte_pos in range(0, file_size, part_size):
            job_list.append(byte_pos)
            list_of_checksums.append(None)

        num_parts = len(job_list)
        with click.progressbar(parts, label="Verifying uploaded parts") as bar:
            for part_data in bar:
                byte_start = int(part_data["RangeInBytes"].partition("-")[0])
                file_to_upload.seek(byte_start)
                part = file_to_upload.read(part_size)
                checksum = _calculate_tree_hash(part, part_size)

                if checksum == part_data["SHA256TreeHash"]:
                    job_list.remove(byte_start)
                    part_num = byte_start // part_size
                    list_of_checksums[part_num] = checksum

    click.echo("Spawning threads...")
<<<<<<< HEAD
    with concurrent.futures.ThreadPoolExecutor(max_workers=num_threads) as executor:
        fileblock = threading.Lock()
        futures_list = {}
        for byte_pos in job_list:
            future = executor.submit(
                upload_part,
                byte_pos,
=======
    with concurrent.futures.ThreadPoolExecutor(
        max_workers=num_threads
    ) as executor:
        futures_list = {
            executor.submit(
                upload_part,
                job,
>>>>>>> 1ca5fa7f
                vault_name,
                upload_id,
                part_size,
                file_to_upload,
                file_size,
                num_parts,
                glacier,
<<<<<<< HEAD
                fileblock,
            )
            futures_list[future] = byte_pos // part_size
=======
            ): job
            // part_size
            for job in job_list
        }
>>>>>>> 1ca5fa7f
        done, not_done = concurrent.futures.wait(
            futures_list, return_when=concurrent.futures.FIRST_EXCEPTION
        )
        if len(not_done) > 0:
            # an exception occured
            for future in not_done:
                future.cancel()
            for future in done:
                e = future.exception()
                if e is not None:
<<<<<<< HEAD
                    click.echo(f"Exception occured: {e}")
            click.echo(f"Upload can still be resumed. Upload ID: {upload_id}")
=======
                    click.echo("Exception occured: %r" % e)
            click.echo("Upload not aborted. Upload id: %s" % upload_id)
>>>>>>> 1ca5fa7f
            click.echo("Exiting.")
            file_to_upload.close()
            sys.exit(1)
        else:
            # all threads completed without raising an Exception
            for future in done:
                job_index = futures_list[future]
                list_of_checksums[job_index] = future.result()

    if len(list_of_checksums) != num_parts:
        click.echo("List of checksums incomplete. Recalculating...")
        list_of_checksums = []
        for byte_pos in range(0, file_size, part_size):
            part_num = int(byte_pos / part_size)
<<<<<<< HEAD
            click.echo(f"Checksum {part_num + 1} of {num_parts}...")
=======
            click.echo("Checksum %s of %s..." % (part_num + 1, num_parts))
>>>>>>> 1ca5fa7f
            file_to_upload.seek(byte_pos)
            part = file_to_upload.read(part_size)
            list_of_checksums.append(_calculate_tree_hash(part, part_size))

<<<<<<< HEAD
    file_to_upload.close()

    total_tree_hash = _calculate_total_tree_hash(list_of_checksums)

    click.echo("Completing multipart upload...")
    response = glacier.complete_multipart_upload(
        vaultName=vault_name,
        uploadId=upload_id,
        archiveSize=str(file_size),
        checksum=total_tree_hash,
    )
    click.echo("Upload successful.")
    click.echo(f"Calculated total tree hash: {total_tree_hash}")
    click.echo(f"Glacier total tree hash: {response['checksum']}")
    click.echo(f"Location: {response['location']}")
    click.echo(f"Archive ID: {response['archiveId']}")
    click.echo("Done.")


def upload_part(
    start_pos,
    vault_name,
    upload_id,
    part_size,
    fp,
    file_size,
    num_parts,
    glacier,
    fileblock,
=======
    total_tree_hash = calculate_total_tree_hash(list_of_checksums)

    click.echo("Completing multipart upload...")
    response = glacier.complete_multipart_upload(
        vaultName=vault_name,
        uploadId=upload_id,
        archiveSize=str(file_size),
        checksum=total_tree_hash,
    )
    click.echo("Upload successful.")
    click.echo("Calculated total tree hash: %s" % total_tree_hash)
    click.echo("Glacier total tree hash: %s" % response["checksum"])
    click.echo("Location: %s" % response["location"])
    click.echo("Archive ID: %s" % response["archiveId"])
    click.echo("Done.")
    file_to_upload.close()


@click.command()
@click.option(
    "-v",
    "--vault-name",
    required=True,
    help="The name of the vault to upload to",
)
@click.option(
    "-f",
    "--file-name",
    required=True,
    multiple=True,
    help="The file or directory name on your local " "filesystem to upload",
)
@click.option("-r", "--region", help="The name of the region to upload to")
@click.option(
    "-d",
    "--arc-desc",
    default="",
    metavar="ARCHIVE_DESCRIPTION",
    help="The archive description to help identify archives later",
)
@click.option(
    "-p",
    "--part-size",
    type=int,
    default=8,
    help="The part size for multipart upload, in "
    "megabytes (e.g. 1, 2, 4, 8) default: 8",
)
@click.option(
    "-t",
    "--num-threads",
    type=int,
    default=5,
    help="The amount of concurrent threads (default: 5)",
)
@click.option(
    "-u",
    "--upload-id",
    help="Optional upload id, if provided then will " "resume upload.",
)
def upload_command(
    vault_name, file_name, region, arc_desc, part_size, num_threads, upload_id
):
    return upload(
        vault_name,
        file_name,
        region,
        arc_desc,
        part_size,
        num_threads,
        upload_id,
    )


def upload_part(
    byte_pos,
    vault_name,
    upload_id,
    part_size,
    fileobj,
    file_size,
    num_parts,
    glacier,
>>>>>>> 1ca5fa7f
):
    fileblock.acquire()
    fp.seek(start_pos)
    part = fp.read(part_size)
    fileblock.release()

<<<<<<< HEAD
    end_pos = start_pos + len(part) - 1
    range_header = f"bytes {start_pos}-{end_pos}/{file_size}"
    part_num = start_pos // part_size
    percentage = part_num / num_parts

    click.echo(f"Uploading part {part_num + 1} of {num_parts}... ({percentage:.2%})")
=======
    range_header = "bytes {}-{}/{}".format(
        byte_pos, byte_pos + len(part) - 1, file_size
    )
    part_num = byte_pos // part_size
    percentage = part_num / num_parts

    click.echo(
        "Uploading part {0} of {1}... ({2:.2%})".format(
            part_num + 1, num_parts, percentage
        )
    )
>>>>>>> 1ca5fa7f

    for i in range(MAX_UPLOAD_ATTEMPTS):
        try:
            response = glacier.upload_multipart_part(
<<<<<<< HEAD
                vaultName=vault_name, uploadId=upload_id, range=range_header, body=part
            )
            checksum = _calculate_tree_hash(part, part_size)
=======
                vaultName=vault_name,
                uploadId=upload_id,
                range=range_header,
                body=part,
            )
            checksum = calculate_tree_hash(part, part_size)
>>>>>>> 1ca5fa7f
            if checksum != response["checksum"]:
                click.echo("Checksums do not match. Will try again.")
                continue

            # upload success, exit loop
            break
<<<<<<< HEAD
        except Exception:
            click.echo("Upload error:", sys.exc_info()[0])
            click.echo(f"Trying again. Part {part_num + 1}")
    else:
        click.echo(
            "After {MAX_UPLOAD_ATTEMPTS} attempts, "
            "still failed to upload part. Aborting."
        )
=======
        except Exception as e:
            click.echo("Upload error occured: %r" % e)
            click.echo("Trying again. Part {0}".format(part_num + 1))
    else:
        click.echo("After multiple attempts, still failed to upload part")
        click.echo("Exiting.")
>>>>>>> 1ca5fa7f
        sys.exit(1)

    del part  # freeing memory
    return checksum


def _calculate_tree_hash(part, part_size):
    checksums = []
    upper_bound = min(len(part), part_size)
    step = 1024 * 1024  # 1 MB
    for chunk_pos in range(0, upper_bound, step):
        chunk = part[chunk_pos : chunk_pos + step]
        checksums.append(hashlib.sha256(chunk).hexdigest())
        del chunk
    return _calculate_total_tree_hash(checksums)


def _calculate_total_tree_hash(list_of_checksums):
    tree = list_of_checksums[:]
    while len(tree) > 1:
        parent = []
        for i in range(0, len(tree), 2):
            if i < len(tree) - 1:
                part1 = bytes.fromhex(tree[i])
                part2 = bytes.fromhex(tree[i + 1])
                parent.append(hashlib.sha256(part1 + part2).hexdigest())
            else:
                parent.append(tree[i])
        tree = parent
<<<<<<< HEAD
    return tree[0]
=======
    return tree[0]


if __name__ == "__main__":
    upload()
>>>>>>> 1ca5fa7f
<|MERGE_RESOLUTION|>--- conflicted
+++ resolved
@@ -15,6 +15,9 @@
 # along with this program.  If not, see <http://www.gnu.org/licenses/>.
 
 import concurrent.futures
+
+import boto3
+import click
 import hashlib
 import math
 import os.path
@@ -23,50 +26,27 @@
 import tempfile
 import threading
 
-import boto3
-import click
-
 MAX_UPLOAD_ATTEMPTS = 10  # 10 retries for each part before failing
 
-
-<<<<<<< HEAD
-def upload(vault_name, file_name, arc_desc, part_size, num_threads, upload_id):
-    glacier = boto3.client("glacier")
-=======
 
 def upload(
     vault_name, file_name, region, arc_desc, part_size, num_threads, upload_id
 ):
     glacier = boto3.client("glacier", region)
->>>>>>> 1ca5fa7f
 
     if not math.log2(part_size).is_integer():
         raise ValueError("part-size must be a power of 2")
     if part_size < 1 or part_size > 4096:
-<<<<<<< HEAD
         raise ValueError("part-size must be between 1 MB and 4096 MB")
 
     if len(file_name) > 1 or os.path.isdir(file_name[0]):
         click.echo("Consolidating files...")
-=======
-        raise ValueError(
-            "part-size must be more than 1 MB " "and less than 4096 MB"
-        )
-
-    click.echo("Reading file...")
-    if len(file_name) > 1 or os.path.isdir(file_name[0]):
-        click.echo("Tarring file...")
->>>>>>> 1ca5fa7f
         file_to_upload = tempfile.TemporaryFile()
         tar = tarfile.open(fileobj=file_to_upload, mode="w:xz")
         for filename in file_name:
             tar.add(filename)
         tar.close()
-<<<<<<< HEAD
         click.echo("Files consolidated.")
-=======
-        click.echo("File tarred.")
->>>>>>> 1ca5fa7f
     else:
         file_to_upload = open(file_name[0], mode="rb")
         click.echo("Opened single file.")
@@ -76,7 +56,6 @@
     file_size = file_to_upload.seek(0, 2)
 
     if file_size < 4096:
-<<<<<<< HEAD
         click.echo("File size is less than 4 KB. Uploading in one request...")
 
         response = glacier.upload_archive(
@@ -87,20 +66,6 @@
         click.echo(f"Glacier tree hash: {response['checksum']}")
         click.echo(f"Location: {response['location']}")
         click.echo(f"Archive ID: {response['archiveId']}")
-=======
-        click.echo("File size is less than 4 MB. Uploading in one request...")
-
-        response = glacier.upload_archive(
-            vaultName=vault_name,
-            archiveDescription=arc_desc,
-            body=file_to_upload,
-        )
-
-        click.echo("Uploaded.")
-        click.echo("Glacier tree hash: %s" % response["checksum"])
-        click.echo("Location: %s" % response["location"])
-        click.echo("Archive ID: %s" % response["archiveId"])
->>>>>>> 1ca5fa7f
         click.echo("Done.")
         file_to_upload.close()
         return
@@ -113,13 +78,7 @@
     if upload_id is None:
         click.echo("Initiating multipart upload...")
         response = glacier.initiate_multipart_upload(
-<<<<<<< HEAD
             vaultName=vault_name, archiveDescription=arc_desc, partSize=str(part_size)
-=======
-            vaultName=vault_name,
-            archiveDescription=arc_desc,
-            partSize=str(part_size),
->>>>>>> 1ca5fa7f
         )
         upload_id = response["uploadId"]
 
@@ -129,7 +88,6 @@
 
         num_parts = len(job_list)
         click.echo(
-<<<<<<< HEAD
             f"File size is {file_size:,} bytes. Will upload in {num_parts} parts."
         )
     else:
@@ -140,27 +98,6 @@
         response = paginator.paginate(vaultName=vault_name, uploadId=upload_id)
         parts = response["Parts"]
         part_size = response["PartSizeInBytes"]
-=======
-            "File size is {} bytes. Will upload in {} parts.".format(
-                file_size, num_parts
-            )
-        )
-    else:
-        click.echo("Resuming upload...")
-
-        click.echo("Fetching already uploaded parts...")
-        response = glacier.list_parts(vaultName=vault_name, uploadId=upload_id)
-        parts = response["Parts"]
-        part_size = response["PartSizeInBytes"]
-        while "Marker" in response:
-            click.echo("Getting more parts...")
-            response = glacier.list_parts(
-                vaultName=vault_name,
-                uploadId=upload_id,
-                marker=response["Marker"],
-            )
-            parts.extend(response["Parts"])
->>>>>>> 1ca5fa7f
 
         for byte_pos in range(0, file_size, part_size):
             job_list.append(byte_pos)
@@ -180,7 +117,6 @@
                     list_of_checksums[part_num] = checksum
 
     click.echo("Spawning threads...")
-<<<<<<< HEAD
     with concurrent.futures.ThreadPoolExecutor(max_workers=num_threads) as executor:
         fileblock = threading.Lock()
         futures_list = {}
@@ -188,15 +124,6 @@
             future = executor.submit(
                 upload_part,
                 byte_pos,
-=======
-    with concurrent.futures.ThreadPoolExecutor(
-        max_workers=num_threads
-    ) as executor:
-        futures_list = {
-            executor.submit(
-                upload_part,
-                job,
->>>>>>> 1ca5fa7f
                 vault_name,
                 upload_id,
                 part_size,
@@ -204,16 +131,9 @@
                 file_size,
                 num_parts,
                 glacier,
-<<<<<<< HEAD
                 fileblock,
             )
             futures_list[future] = byte_pos // part_size
-=======
-            ): job
-            // part_size
-            for job in job_list
-        }
->>>>>>> 1ca5fa7f
         done, not_done = concurrent.futures.wait(
             futures_list, return_when=concurrent.futures.FIRST_EXCEPTION
         )
@@ -224,13 +144,8 @@
             for future in done:
                 e = future.exception()
                 if e is not None:
-<<<<<<< HEAD
                     click.echo(f"Exception occured: {e}")
             click.echo(f"Upload can still be resumed. Upload ID: {upload_id}")
-=======
-                    click.echo("Exception occured: %r" % e)
-            click.echo("Upload not aborted. Upload id: %s" % upload_id)
->>>>>>> 1ca5fa7f
             click.echo("Exiting.")
             file_to_upload.close()
             sys.exit(1)
@@ -245,16 +160,11 @@
         list_of_checksums = []
         for byte_pos in range(0, file_size, part_size):
             part_num = int(byte_pos / part_size)
-<<<<<<< HEAD
             click.echo(f"Checksum {part_num + 1} of {num_parts}...")
-=======
-            click.echo("Checksum %s of %s..." % (part_num + 1, num_parts))
->>>>>>> 1ca5fa7f
             file_to_upload.seek(byte_pos)
             part = file_to_upload.read(part_size)
             list_of_checksums.append(_calculate_tree_hash(part, part_size))
 
-<<<<<<< HEAD
     file_to_upload.close()
 
     total_tree_hash = _calculate_total_tree_hash(list_of_checksums)
@@ -284,140 +194,31 @@
     num_parts,
     glacier,
     fileblock,
-=======
-    total_tree_hash = calculate_total_tree_hash(list_of_checksums)
-
-    click.echo("Completing multipart upload...")
-    response = glacier.complete_multipart_upload(
-        vaultName=vault_name,
-        uploadId=upload_id,
-        archiveSize=str(file_size),
-        checksum=total_tree_hash,
-    )
-    click.echo("Upload successful.")
-    click.echo("Calculated total tree hash: %s" % total_tree_hash)
-    click.echo("Glacier total tree hash: %s" % response["checksum"])
-    click.echo("Location: %s" % response["location"])
-    click.echo("Archive ID: %s" % response["archiveId"])
-    click.echo("Done.")
-    file_to_upload.close()
-
-
-@click.command()
-@click.option(
-    "-v",
-    "--vault-name",
-    required=True,
-    help="The name of the vault to upload to",
-)
-@click.option(
-    "-f",
-    "--file-name",
-    required=True,
-    multiple=True,
-    help="The file or directory name on your local " "filesystem to upload",
-)
-@click.option("-r", "--region", help="The name of the region to upload to")
-@click.option(
-    "-d",
-    "--arc-desc",
-    default="",
-    metavar="ARCHIVE_DESCRIPTION",
-    help="The archive description to help identify archives later",
-)
-@click.option(
-    "-p",
-    "--part-size",
-    type=int,
-    default=8,
-    help="The part size for multipart upload, in "
-    "megabytes (e.g. 1, 2, 4, 8) default: 8",
-)
-@click.option(
-    "-t",
-    "--num-threads",
-    type=int,
-    default=5,
-    help="The amount of concurrent threads (default: 5)",
-)
-@click.option(
-    "-u",
-    "--upload-id",
-    help="Optional upload id, if provided then will " "resume upload.",
-)
-def upload_command(
-    vault_name, file_name, region, arc_desc, part_size, num_threads, upload_id
-):
-    return upload(
-        vault_name,
-        file_name,
-        region,
-        arc_desc,
-        part_size,
-        num_threads,
-        upload_id,
-    )
-
-
-def upload_part(
-    byte_pos,
-    vault_name,
-    upload_id,
-    part_size,
-    fileobj,
-    file_size,
-    num_parts,
-    glacier,
->>>>>>> 1ca5fa7f
 ):
     fileblock.acquire()
     fp.seek(start_pos)
     part = fp.read(part_size)
     fileblock.release()
 
-<<<<<<< HEAD
     end_pos = start_pos + len(part) - 1
     range_header = f"bytes {start_pos}-{end_pos}/{file_size}"
     part_num = start_pos // part_size
     percentage = part_num / num_parts
 
     click.echo(f"Uploading part {part_num + 1} of {num_parts}... ({percentage:.2%})")
-=======
-    range_header = "bytes {}-{}/{}".format(
-        byte_pos, byte_pos + len(part) - 1, file_size
-    )
-    part_num = byte_pos // part_size
-    percentage = part_num / num_parts
-
-    click.echo(
-        "Uploading part {0} of {1}... ({2:.2%})".format(
-            part_num + 1, num_parts, percentage
-        )
-    )
->>>>>>> 1ca5fa7f
 
     for i in range(MAX_UPLOAD_ATTEMPTS):
         try:
             response = glacier.upload_multipart_part(
-<<<<<<< HEAD
                 vaultName=vault_name, uploadId=upload_id, range=range_header, body=part
             )
             checksum = _calculate_tree_hash(part, part_size)
-=======
-                vaultName=vault_name,
-                uploadId=upload_id,
-                range=range_header,
-                body=part,
-            )
-            checksum = calculate_tree_hash(part, part_size)
->>>>>>> 1ca5fa7f
             if checksum != response["checksum"]:
                 click.echo("Checksums do not match. Will try again.")
                 continue
 
             # upload success, exit loop
             break
-<<<<<<< HEAD
         except Exception:
             click.echo("Upload error:", sys.exc_info()[0])
             click.echo(f"Trying again. Part {part_num + 1}")
@@ -426,14 +227,6 @@
             "After {MAX_UPLOAD_ATTEMPTS} attempts, "
             "still failed to upload part. Aborting."
         )
-=======
-        except Exception as e:
-            click.echo("Upload error occured: %r" % e)
-            click.echo("Trying again. Part {0}".format(part_num + 1))
-    else:
-        click.echo("After multiple attempts, still failed to upload part")
-        click.echo("Exiting.")
->>>>>>> 1ca5fa7f
         sys.exit(1)
 
     del part  # freeing memory
@@ -463,12 +256,4 @@
             else:
                 parent.append(tree[i])
         tree = parent
-<<<<<<< HEAD
-    return tree[0]
-=======
-    return tree[0]
-
-
-if __name__ == "__main__":
-    upload()
->>>>>>> 1ca5fa7f
+    return tree[0]